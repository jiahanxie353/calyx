/* verilator lint_off PINMISSING */
/* verilator lint_off WIDTH */
module std_reg
  #(parameter width = 32)
   (input wire [width-1:0] in,
    input wire write_en,
    input wire clk,
    // output
    output logic [width - 1:0] out,
    output logic done);

  always_ff @(posedge clk) begin
    if (write_en) begin
      out <= in;
      done <= 1'd1;
    end else
      done <= 1'd0;
  end
endmodule

module std_const
  #(parameter width = 32,
    parameter value = 0)
   (input logic                valid,
    output logic               ready,
    output logic [width - 1:0] out,
    output logic               out_read_out);
  assign out = value;
  assign ready = valid;
  assign out_read_out = valid;
endmodule

// Component Signature
module main (
      input wire clk,
      input wire go,
      output wire done
  );
  
  // Structure wire declarations
  wire [31:0] a0_in;
  wire a0_write_en;
  wire a0_clk;
  wire [31:0] a0_out;
  wire a0_done;
  wire const0_valid;
  wire [31:0] const0_out;
  wire const0_out_read_out;
  wire const0_ready;
  wire const1_valid;
  wire [31:0] const1_out;
  wire const1_out_read_out;
  wire const1_ready;
  wire const2_valid;
  wire [31:0] const2_out;
  wire const2_out_read_out;
  wire const2_ready;
  wire const3_valid;
  wire [31:0] const3_out;
  wire const3_out_read_out;
  wire const3_ready;
  wire [31:0] x0_in;
  wire x0_write_en;
  wire x0_clk;
  wire [31:0] x0_out;
  wire x0_done;
  wire [31:0] y0_in;
  wire y0_write_en;
  wire y0_clk;
  wire [31:0] y0_out;
  wire y0_done;
  wire [31:0] z0_in;
  wire z0_write_en;
  wire z0_clk;
  wire [31:0] z0_out;
  wire z0_done;
  wire [31:0] fsm0_in;
  wire fsm0_write_en;
  wire fsm0_clk;
  wire [31:0] fsm0_out;
  wire fsm0_done;
  
  // Subcomponent Instances
  std_reg #(32) a0 (
      .in(a0_in),
      .write_en(a0_write_en),
      .clk(clk),
      .out(a0_out),
      .done(a0_done)
  );
  
  std_const #(32, 1) const0 (
      .out(const0_out),
      .out_read_out(const0_out_read_out),
      .ready(const0_ready)
  );
  
  std_const #(32, 2) const1 (
      .out(const1_out),
      .out_read_out(const1_out_read_out),
      .ready(const1_ready)
  );
  
  std_const #(32, 3) const2 (
      .out(const2_out),
      .out_read_out(const2_out_read_out),
      .ready(const2_ready)
  );
  
  std_const #(32, 4) const3 (
      .out(const3_out),
      .out_read_out(const3_out_read_out),
      .ready(const3_ready)
  );
  
  std_reg #(32) x0 (
      .in(x0_in),
      .write_en(x0_write_en),
      .clk(clk),
      .out(x0_out),
      .done(x0_done)
  );
  
  std_reg #(32) y0 (
      .in(y0_in),
      .write_en(y0_write_en),
      .clk(clk),
      .out(y0_out),
      .done(y0_done)
  );
  
  std_reg #(32) z0 (
      .in(z0_in),
      .write_en(z0_write_en),
      .clk(clk),
      .out(z0_out),
      .done(z0_done)
  );
  
  std_reg #(32) fsm0 (
      .in(fsm0_in),
      .write_en(fsm0_write_en),
      .clk(clk),
      .out(fsm0_out),
      .done(fsm0_done)
  );
  
  // Memory initialization / finalization 
  // no directory given
  
  // Input / output connections
<<<<<<< HEAD
  assign done = (fsm0_out == 32'd4) ? 1'd1 : '0;
  assign a0_in = (fsm0_out == 32'd3 & !a0_done & go) ? const3_out : '0;
  assign a0_write_en = (fsm0_out == 32'd3 & !a0_done & go) ? 1'd1 : '0;
  assign x0_in = (fsm0_out == 32'd0 & !x0_done & go) ? const0_out : '0;
  assign x0_write_en = (fsm0_out == 32'd0 & !x0_done & go) ? 1'd1 : '0;
  assign y0_in = (fsm0_out == 32'd1 & !y0_done & go) ? const1_out : '0;
  assign y0_write_en = (fsm0_out == 32'd1 & !y0_done & go) ? 1'd1 : '0;
  assign z0_in = (fsm0_out == 32'd2 & !z0_done & go) ? const2_out : '0;
  assign z0_write_en = (fsm0_out == 32'd2 & !z0_done & go) ? 1'd1 : '0;
  assign fsm0_in = (fsm0_out == 32'd3 & a0_done & go) ? 32'd4 : (fsm0_out == 32'd2 & z0_done & go) ? 32'd3 : (fsm0_out == 32'd1 & y0_done & go) ? 32'd2 : (fsm0_out == 32'd0 & x0_done & go) ? 32'd1 : (fsm0_out == 32'd4) ? 32'd0 : '0;
  assign fsm0_write_en = (fsm0_out == 32'd0 & x0_done & go | fsm0_out == 32'd1 & y0_done & go | fsm0_out == 32'd2 & z0_done & go | fsm0_out == 32'd3 & a0_done & go | fsm0_out == 32'd4) ? 1'd1 : '0;
=======
  assign done = ((fsm0_out == 32'd4) ? 1'd1 : '0);
  assign a0_in = ((((fsm0_out == 32'd3) & !a0_done) & go) ? const3_out : '0);
  assign a0_write_en = ((((fsm0_out == 32'd3) & !a0_done) & go) ? 1'd1 : '0);
  assign x0_in = ((((fsm0_out == 32'd0) & !x0_done) & go) ? const0_out : '0);
  assign x0_write_en = ((((fsm0_out == 32'd0) & !x0_done) & go) ? 1'd1 : '0);
  assign y0_in = ((((fsm0_out == 32'd1) & !y0_done) & go) ? const1_out : '0);
  assign y0_write_en = ((((fsm0_out == 32'd1) & !y0_done) & go) ? 1'd1 : '0);
  assign z0_in = ((((fsm0_out == 32'd2) & !z0_done) & go) ? const2_out : '0);
  assign z0_write_en = ((((fsm0_out == 32'd2) & !z0_done) & go) ? 1'd1 : '0);
  assign fsm0_in = ((((fsm0_out == 32'd0) & x0_done) & go) ? 32'd1 : ((((fsm0_out == 32'd1) & y0_done) & go) ? 32'd2 : ((((fsm0_out == 32'd2) & z0_done) & go) ? 32'd3 : ((((fsm0_out == 32'd3) & a0_done) & go) ? 32'd4 : ((fsm0_out == 32'd4) ? 32'd0 : '0)))));
  assign fsm0_write_en = ((((fsm0_out == 32'd0) & x0_done) & go) ? 1'd1 : ((((fsm0_out == 32'd1) & y0_done) & go) ? 1'd1 : ((((fsm0_out == 32'd2) & z0_done) & go) ? 1'd1 : ((((fsm0_out == 32'd3) & a0_done) & go) ? 1'd1 : ((fsm0_out == 32'd4) ? 1'd1 : '0)))));
>>>>>>> d430fef8
endmodule // end main<|MERGE_RESOLUTION|>--- conflicted
+++ resolved
@@ -149,7 +149,6 @@
   // no directory given
   
   // Input / output connections
-<<<<<<< HEAD
   assign done = (fsm0_out == 32'd4) ? 1'd1 : '0;
   assign a0_in = (fsm0_out == 32'd3 & !a0_done & go) ? const3_out : '0;
   assign a0_write_en = (fsm0_out == 32'd3 & !a0_done & go) ? 1'd1 : '0;
@@ -161,17 +160,4 @@
   assign z0_write_en = (fsm0_out == 32'd2 & !z0_done & go) ? 1'd1 : '0;
   assign fsm0_in = (fsm0_out == 32'd3 & a0_done & go) ? 32'd4 : (fsm0_out == 32'd2 & z0_done & go) ? 32'd3 : (fsm0_out == 32'd1 & y0_done & go) ? 32'd2 : (fsm0_out == 32'd0 & x0_done & go) ? 32'd1 : (fsm0_out == 32'd4) ? 32'd0 : '0;
   assign fsm0_write_en = (fsm0_out == 32'd0 & x0_done & go | fsm0_out == 32'd1 & y0_done & go | fsm0_out == 32'd2 & z0_done & go | fsm0_out == 32'd3 & a0_done & go | fsm0_out == 32'd4) ? 1'd1 : '0;
-=======
-  assign done = ((fsm0_out == 32'd4) ? 1'd1 : '0);
-  assign a0_in = ((((fsm0_out == 32'd3) & !a0_done) & go) ? const3_out : '0);
-  assign a0_write_en = ((((fsm0_out == 32'd3) & !a0_done) & go) ? 1'd1 : '0);
-  assign x0_in = ((((fsm0_out == 32'd0) & !x0_done) & go) ? const0_out : '0);
-  assign x0_write_en = ((((fsm0_out == 32'd0) & !x0_done) & go) ? 1'd1 : '0);
-  assign y0_in = ((((fsm0_out == 32'd1) & !y0_done) & go) ? const1_out : '0);
-  assign y0_write_en = ((((fsm0_out == 32'd1) & !y0_done) & go) ? 1'd1 : '0);
-  assign z0_in = ((((fsm0_out == 32'd2) & !z0_done) & go) ? const2_out : '0);
-  assign z0_write_en = ((((fsm0_out == 32'd2) & !z0_done) & go) ? 1'd1 : '0);
-  assign fsm0_in = ((((fsm0_out == 32'd0) & x0_done) & go) ? 32'd1 : ((((fsm0_out == 32'd1) & y0_done) & go) ? 32'd2 : ((((fsm0_out == 32'd2) & z0_done) & go) ? 32'd3 : ((((fsm0_out == 32'd3) & a0_done) & go) ? 32'd4 : ((fsm0_out == 32'd4) ? 32'd0 : '0)))));
-  assign fsm0_write_en = ((((fsm0_out == 32'd0) & x0_done) & go) ? 1'd1 : ((((fsm0_out == 32'd1) & y0_done) & go) ? 1'd1 : ((((fsm0_out == 32'd2) & z0_done) & go) ? 1'd1 : ((((fsm0_out == 32'd3) & a0_done) & go) ? 1'd1 : ((fsm0_out == 32'd4) ? 1'd1 : '0)))));
->>>>>>> d430fef8
 endmodule // end main