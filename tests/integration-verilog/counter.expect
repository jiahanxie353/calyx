--- conflicted
+++ resolved
@@ -173,7 +173,6 @@
   // no directory given
   
   // Input / output connections
-<<<<<<< HEAD
   assign done = (fsm0_out == 32'd2) ? 1'd1 : '0;
   assign add0_left = (cond_stored0_out & cond_computed0_out & !i0_done & fsm0_out == 32'd1 & !(done_reg0_out) & go) ? i0_out : '0;
   assign add0_right = (cond_stored0_out & cond_computed0_out & !i0_done & fsm0_out == 32'd1 & !(done_reg0_out) & go) ? const2_out : '0;
@@ -189,21 +188,4 @@
   assign done_reg0_write_en = (cond_computed0_out & !cond_stored0_out & fsm0_out == 32'd1 & !(done_reg0_out) & go | done_reg0_out) ? 1'd1 : '0;
   assign fsm0_in = (fsm0_out == 32'd1 & done_reg0_out & go) ? 32'd2 : (fsm0_out == 32'd0 & i0_done & go) ? 32'd1 : (fsm0_out == 32'd2) ? 32'd0 : '0;
   assign fsm0_write_en = (fsm0_out == 32'd0 & i0_done & go | fsm0_out == 32'd1 & done_reg0_out & go | fsm0_out == 32'd2) ? 1'd1 : '0;
-=======
-  assign done = ((fsm0_out == 32'd2) ? 1'd1 : '0);
-  assign add0_left = ((((cond_stored0_out & cond_computed0_out) & !i0_done) & (((fsm0_out == 32'd1) & !done_reg0_out) & go)) ? i0_out : '0);
-  assign add0_right = ((((cond_stored0_out & cond_computed0_out) & !i0_done) & (((fsm0_out == 32'd1) & !done_reg0_out) & go)) ? const2_out : '0);
-  assign i0_in = ((((fsm0_out == 32'd0) & !i0_done) & go) ? const0_out : ((((cond_stored0_out & cond_computed0_out) & !i0_done) & (((fsm0_out == 32'd1) & !done_reg0_out) & go)) ? add0_out : '0));
-  assign i0_write_en = ((((fsm0_out == 32'd0) & !i0_done) & go) ? 1'd1 : ((((cond_stored0_out & cond_computed0_out) & !i0_done) & (((fsm0_out == 32'd1) & !done_reg0_out) & go)) ? 1'd1 : '0));
-  assign lt0_left = ((!cond_computed0_out & (((fsm0_out == 32'd1) & !done_reg0_out) & go)) ? i0_out : '0);
-  assign lt0_right = ((!cond_computed0_out & (((fsm0_out == 32'd1) & !done_reg0_out) & go)) ? const1_out : '0);
-  assign cond_computed0_in = (((!cond_computed0_out & (((fsm0_out == 32'd1) & !done_reg0_out) & go)) & (((fsm0_out == 32'd1) & !done_reg0_out) & go)) ? 1'd1 : ((((cond_stored0_out & cond_computed0_out) & i0_done) & (((fsm0_out == 32'd1) & !done_reg0_out) & go)) ? 1'd0 : (((cond_computed0_out & !cond_stored0_out) & (((fsm0_out == 32'd1) & !done_reg0_out) & go)) ? 1'd0 : '0)));
-  assign cond_computed0_write_en = (((!cond_computed0_out & (((fsm0_out == 32'd1) & !done_reg0_out) & go)) & (((fsm0_out == 32'd1) & !done_reg0_out) & go)) ? 1'd1 : ((((cond_stored0_out & cond_computed0_out) & i0_done) & (((fsm0_out == 32'd1) & !done_reg0_out) & go)) ? 1'd1 : (((cond_computed0_out & !cond_stored0_out) & (((fsm0_out == 32'd1) & !done_reg0_out) & go)) ? 1'd1 : '0)));
-  assign cond_stored0_in = (((!cond_computed0_out & (((fsm0_out == 32'd1) & !done_reg0_out) & go)) & (((fsm0_out == 32'd1) & !done_reg0_out) & go)) ? lt0_out : '0);
-  assign cond_stored0_write_en = (((!cond_computed0_out & (((fsm0_out == 32'd1) & !done_reg0_out) & go)) & (((fsm0_out == 32'd1) & !done_reg0_out) & go)) ? 1'd1 : '0);
-  assign done_reg0_in = (((cond_computed0_out & !cond_stored0_out) & (((fsm0_out == 32'd1) & !done_reg0_out) & go)) ? 1'd1 : (done_reg0_out ? 1'd0 : '0));
-  assign done_reg0_write_en = (((cond_computed0_out & !cond_stored0_out) & (((fsm0_out == 32'd1) & !done_reg0_out) & go)) ? 1'd1 : (done_reg0_out ? 1'd1 : '0));
-  assign fsm0_in = ((((fsm0_out == 32'd0) & i0_done) & go) ? 32'd1 : ((((fsm0_out == 32'd1) & done_reg0_out) & go) ? 32'd2 : ((fsm0_out == 32'd2) ? 32'd0 : '0)));
-  assign fsm0_write_en = ((((fsm0_out == 32'd0) & i0_done) & go) ? 1'd1 : ((((fsm0_out == 32'd1) & done_reg0_out) & go) ? 1'd1 : ((fsm0_out == 32'd2) ? 1'd1 : '0)));
->>>>>>> d430fef8
 endmodule // end main